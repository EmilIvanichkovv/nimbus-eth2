--- conflicted
+++ resolved
@@ -960,28 +960,11 @@
         return StringOfJson("null")
 
   rpcServer.rpc("getNetworkPeerId") do () -> string:
-<<<<<<< HEAD
-    when networkBackend != libp2p:
-      if true:
-        raise newException(CatchableError, "Unsupported operation")
-      return ""
-    else:
-      return $publicKey(node.network)
-
-  rpcServer.rpc("getNetworkPeers") do () -> seq[string]:
-    when networkBackend != libp2p:
-      if true:
-        raise newException(CatchableError, "Unsupported operation")
-    else:
-      for peerId, peer in node.network.peerPool:
-        result.add $peerId
-=======
     return $publicKey(node.network)
 
   rpcServer.rpc("getNetworkPeers") do () -> seq[string]:
     for peerId, peer in node.network.peerPool:
       result.add $peerId
->>>>>>> fa969ef9
 
   rpcServer.rpc("getNetworkEnr") do () -> string:
     when networkBackend == libp2p:
